--- conflicted
+++ resolved
@@ -57,7 +57,6 @@
 
 /**
  * Create a new file through the REST API.
-<<<<<<< HEAD
  * @param  {RestContext}    restCtx             Standard REST Context object that contains the current tenant URL and the current user credentials
  * @param  {String}         name                Display title for the created content item
  * @param  {String}         description         The content item's description
@@ -68,18 +67,6 @@
  * @param  {Function}       callback            Standard callback method
  * @param  {Object}         callback.err        Error object containing error code and error message
  * @param  {Content}        callback.content    Content object representing the created content
-=======
- * 
- * @param  {RestContext}  restCtx             Standard REST Context object that contains the current tenant URL and the current user credentials
- * @param  {String}       name                Display title for the created content item
- * @param  {String}       description         The content item's description
- * @param  {String}       visibility          The content item's visibility. This can be public, loggedin or private
- * @param  {String[]}     managers            Array of user/group ids that should be added as managers to the content item
- * @param  {String[]}     viewers             Array of user/group ids that should be added as viewers to the content item
- * @param  {Function}     callback            Standard callback method
- * @param  {Object}       callback.err        Error object containing error code and error message
- * @param  {Content}      callback.content    Content object representing the created content
->>>>>>> 5e57b79e
  */
 var createFile = module.exports.createFile = function(restCtx, name, description, visibility, file, managers, viewers, callback) {
     var params = {
