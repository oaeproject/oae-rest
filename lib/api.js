--- conflicted
+++ resolved
@@ -57,11 +57,8 @@
 // Search REST wrappers
 module.exports.Search = require('./api.search');
 
-<<<<<<< HEAD
-// Admin specific REST wrappers
-module.exports.Admin = require('./api.admin');
-=======
 // Activity REST wrappers
 module.exports.Activity = require('./api.activity');
 
->>>>>>> cd9c41e0
+// Admin specific REST wrappers
+module.exports.Admin = require('./api.admin');