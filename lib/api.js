/*!
 * Copyright 2012 Sakai Foundation (SF) Licensed under the
 * Educational Community License, Version 2.0 (the "License"); you may
 * not use this file except in compliance with the License. You may
 * obtain a copy of the License at
 *
 *     http://www.osedu.org/licenses/ECL-2.0
 *
 * Unless required by applicable law or agreed to in writing,
 * software distributed under the License is distributed on an "AS IS"
 * BASIS, WITHOUT WARRANTIES OR CONDITIONS OF ANY KIND, either express
 * or implied. See the License for the specific language governing
 * permissions and limitations under the License.
 */

/*!
 * Note: Most of the REST wrappers will take a RestContext (ctx) object as the first parameter. This context
 * parameter specifies the tenant URL we're working on, as well as the user making the request and his password. 
 *
 * It will be of the following form
 * 
 *     RestContext restCtx = {'host': http://oae.sakai.org, 'userId': 'janedoe', 'password': 'foo'}
 * 
 * For anonymous users, `userId` and `password` will be `null` 
 */

// User REST wrappers
module.exports.User = require('./api.user');

// Group REST wrappers
module.exports.Group = require('./api.group');

// User profile REST wrappers
module.exports.Profile = require('./api.profile');

// Authentication REST wrappers
module.exports.Authentication = require('./api.authentication');

// Content REST wrappers
module.exports.Content = require('./api.content');

// Tenant REST wrappers
module.exports.Tenant = require('./api.tenant');

// Config REST wrappers
module.exports.Config = require('./api.config');

// Doc REST wrappers
module.exports.Doc = require('./api.doc');

<<<<<<< HEAD
// Search REST wrappers
module.exports.Search = require('./api.search');
=======
// UI REST wrappers
module.exports.UI = require('./api.ui');
>>>>>>> 2294b539
<|MERGE_RESOLUTION|>--- conflicted
+++ resolved
@@ -48,10 +48,8 @@
 // Doc REST wrappers
 module.exports.Doc = require('./api.doc');
 
-<<<<<<< HEAD
-// Search REST wrappers
-module.exports.Search = require('./api.search');
-=======
 // UI REST wrappers
 module.exports.UI = require('./api.ui');
->>>>>>> 2294b539
+
+// Search REST wrappers
+module.exports.Search = require('./api.search');