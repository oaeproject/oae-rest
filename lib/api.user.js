/*!
 * Copyright 2014 Apereo Foundation (AF) Licensed under the
 * Educational Community License, Version 2.0 (the "License"); you may
 * not use this file except in compliance with the License. You may
 * obtain a copy of the License at
 *
 *     http://opensource.org/licenses/ECL-2.0
 *
 * Unless required by applicable law or agreed to in writing,
 * software distributed under the License is distributed on an "AS IS"
 * BASIS, WITHOUT WARRANTIES OR CONDITIONS OF ANY KIND, either express
 * or implied. See the License for the specific language governing
 * permissions and limitations under the License.
 */

var CropAPI = require('./api.crop');
var RestUtil = require('./util');

/**
 * Creates a user on the current tenant through the REST API
 *
<<<<<<< HEAD
 * @param  {RestContext}    restCtx                                 Standard REST Context object that contains the current tenant URL and the current user credentials. For this function to work, the passed in restCtx should either be for a global/tenant admin or for an anonymous user with reCaptcha disabled
 * @param  {String}         username                                The username this user can login with
 * @param  {String}         password                                The password for this user
 * @param  {String}         displayName                             The display name for the user
 * @param  {Object}         [additionalOptions]                     Additional optional parameters that need to be passed.
 * @param  {String}         [additionalOptions.visibility]          The user's visibility setting. This can be public, loggedin or private
 * @param  {String}         [additionalOptions.locale]              The user's locale
 * @param  {String}         [additionalOptions.email]               The user's email
 * @param  {String}         [additionalOptions.emailPreference]     The user's email preference
 * @param  {String}         [additionalOptions.publicAlias]         The publically-available alias for users to see when the user's display name is protected
 * @param  {Boolean}        [additionalOptions.acceptedTC]          Whether or not the user accepts the Terms and Conditions
 * @param  {Function}       callback                                Standard callback function
 * @param  {Object}         callback.err                            Standard error object, if any
 * @param  {User}           callback.response                       A User object representing the created user
 */
var createUser = module.exports.createUser = function(restCtx, username, password, displayName, additionalOptions, callback) {
    additionalOptions = additionalOptions || {};
    var params = {
        'username': username,
        'password': password,
        'displayName': displayName,
        'email': additionalOptions.email,
        'emailPreference': additionalOptions.emailPreference,
        'visibility': additionalOptions.visibility,
        'locale': additionalOptions.locale,
        'timezone': additionalOptions.timezone,
        'publicAlias': additionalOptions.publicAlias,
        'acceptedTC': additionalOptions.acceptedTC
    };
    RestUtil.RestRequest(restCtx, '/api/user/create', 'POST', params, callback);
=======
 * @param  {RestContext}    restCtx                             Standard REST Context object that contains the current tenant URL and the current user credentials. For this function to work, the passed in restCtx should either be for a global/tenant admin or for an anonymous user with reCaptcha disabled
 * @param  {String}         username                            The username this user can login with
 * @param  {String}         password                            The password for this user
 * @param  {String}         displayName                         The display name for the user
 * @param  {Object}         [additionalOptions]                 Additional optional parameters that need to be passed
 * @param  {String}         [additionalOptions.visibility]      The user's visibility setting. This can be public, loggedin or private
 * @param  {String}         [additionalOptions.locale]          The user's locale
 * @param  {String}         [additionalOptions.timezone]        The user's timezone
 * @param  {String}         [additionalOptions.publicAlias]     The publically-available alias for users to see when the user's display name is protected
 * @param  {Boolean}        [additionalOptions.acceptedTC]      Whether or not the user accepts the Terms and Conditions
 * @param  {Function}       callback                            Standard callback method takes arguments `err` and `resp`
 * @param  {Object}         callback.err                        Error object containing error code and error message
 * @param  {User}           callback.response                   A User object representing the created user
 */
var createUser = module.exports.createUser = function(restCtx, username, password, displayName, additionalOptions, callback) {
    _createUser(restCtx, null, username, password, displayName, additionalOptions, callback);
};

/**
 * Creates a user on a particular tenant through the REST API
 *
 * @param  {RestContext}    restCtx                             Standard REST Context object that contains the current tenant URL and the current user credentials. For this function to work, the passed in restCtx should either be for a global/tenant admin or for an anonymous user with reCaptcha disabled
 * @param  {String}         tenantAlias                         The tenant on which to create the user
 * @param  {String}         username                            The username this user can login with
 * @param  {String}         password                            The password for this user
 * @param  {String}         displayName                         The display name for the user
 * @param  {Object}         [additionalOptions]                 Additional optional parameters that need to be passed
 * @param  {String}         [additionalOptions.visibility]      The user's visibility setting. This can be public, loggedin or private
 * @param  {String}         [additionalOptions.locale]          The user's locale
 * @param  {String}         [additionalOptions.timezone]        The user's timezone
 * @param  {String}         [additionalOptions.publicAlias]     The publically-available alias for users to see when the user's display name is protected
 * @param  {Boolean}        [additionalOptions.acceptedTC]      Whether or not the user accepts the Terms and Conditions
 * @param  {Function}       callback                            Standard callback method takes arguments `err` and `resp`
 * @param  {Object}         callback.err                        Error object containing error code and error message
 * @param  {User}           callback.response                   A User object representing the created user
 */
var createUserOnTenant = module.exports.createUserOnTenant = function(restCtx, tenantAlias, username, password, displayName, additionalOptions, callback) {
    _createUser(restCtx, tenantAlias, username, password, displayName, additionalOptions, callback);
>>>>>>> 3c379799
};

/**
 * Gets a user's me feed through the REST API.
 *
 * @param  {RestContext}            restCtx             Standard REST Context object that contains the current tenant URL and the current user credentials
 * @param  {Function}               callback            Standard callback function
 * @param  {Object}                 callback.err        Standard error object, if any
 * @param  {Object}                 callback.response   The user's me feed
 */
var getMe = module.exports.getMe = function(restCtx, callback) {
    RestUtil.RestRequest(restCtx, '/api/me', 'GET', null, callback);
};

/**
 * Get a user basic profile through the REST API.
 *
 * @param  {RestContext}     restCtx             Standard REST Context object that contains the current tenant URL and the current user credentials
 * @param  {String}          userId              User id of the profile you wish to retrieve
 * @param  {Function}        callback            Standard callback function
 * @param  {Object}          callback.err        Standard error object, if any
 * @param  {User}            callback.response   The user's basic profile
 */
var getUser = module.exports.getUser = function(restCtx, userId, callback) {
    RestUtil.RestRequest(restCtx, '/api/user/' + RestUtil.encodeURIComponent(userId), 'GET', null, callback);
};

/**
 * Update a user's basic profile through the REST API.
 *
 * @param  {RestContext}     restCtx             Standard REST Context object that contains the current tenant URL and the current user credentials
 * @param  {String}          userId              The user id of the user we're trying to update
 * @param  {Object}          params              Object representing the profile fields that need to be updated. The keys are the profile fields, the values are the profile field values
 * @param  {Function}        callback            Standard callback function
 * @param  {Object}          callback.err        Standard error object, if any
 */
var updateUser = module.exports.updateUser = function(restCtx, userId, params, callback) {
    RestUtil.RestRequest(restCtx, '/api/user/' + RestUtil.encodeURIComponent(userId), 'POST', params, callback);
};

/**
 * Uploads a new profile picture for a user and optionally resize it.
 *
 * @param  {RestContext}     restCtx                 Standard REST Context object that contains the current tenant URL and the current user credentials
 * @param  {String}          userId                  The user id of the user we're trying to upload a new image for
 * @param  {Function}        fileGenerator           A method that returns an open stream to a file
 * @param  {Object}          [selectedArea]          If specified, this will crop the picture to the required rectangle and generate the 2 sizes.
 * @param  {Number}          [selectedArea.x]        The top left x coordinate
 * @param  {Number}          [selectedArea.y]        The top left y coordinate
 * @param  {Number}          [selectedArea.width]    The width of the rectangle
 * @param  {Number}          [selectedArea.height]   The height of the rectangle
 * @param  {Function}        callback                Standard callback function
 * @param  {Object}          callback.err            Standard error object, if any
 * @param  {Object}          callback.principal      The updated principal object
 */
var uploadPicture = module.exports.uploadPicture = function(restCtx, userId, file, selectedArea, callback) {
    var params = {
        'file': file
    };
    if (!selectedArea) {
        RestUtil.RestRequest(restCtx, '/api/user/' + RestUtil.encodeURIComponent(userId) + '/picture', 'POST', params, callback);
    } else {
        RestUtil.RestRequest(restCtx, '/api/user/' + RestUtil.encodeURIComponent(userId) + '/picture', 'POST', params, function(err){
            if (err) {
                return callback(err);
            }
            CropAPI.cropPicture(restCtx, userId, selectedArea, callback);
        });
    }
};

/**
 * Download a user's picture. Returns a 404 if the user has no picture.
 * This will only return the image when it's run against the nginx server, as it's nginx who sends the picture stream.
 *
 * @param  {RestContext}     restCtx             Standard REST Context object that contains the current tenant URL and the current user credentials
 * @param  {String}          userId              The ID of the user we're trying to download a picture from
 * @param  {String}          size                The picture size. One of `small`, `medium` or `large`
 * @param  {Function}        callback            Standard callback function
 * @param  {Object}          callback.err        Standard error object, if any
 * @param  {Object}          callback.picture    The raw picture for this group
 */
var downloadPicture = module.exports.downloadPicture = function(restCtx, userId, size, callback) {
    if (!size) {
        return callback({'code': 400, 'msg': 'Missing size parameter'});
    }
    getUser(restCtx, userId, function(err, user) {
        if (err) {
            return callback(err);
        }
        if (!user.picture[size]) {
            return callback({'code': 404, 'msg': 'This user has no picture.'});
        }
        var url = user.picture[size];
        RestUtil.RestRequest(restCtx, url, 'GET', null, callback);
    });
};

/**
 * Set or unset a user as a tenant admin.
 *
 * @param  {RestContext}   restCtx         Standard REST Context object that contains the current tenant URL and the current user credentials
 * @param  {String}        userId          The user id of the user we're going to update
 * @param  {Boolean}       value           Whether or not the user should be tenant admin. `true` if they should, any other value if they should be unset
 * @param  {Function}      callback        Standard callback function
 * @param  {Object}        callback.err    Standard error object, if any
 */
var setTenantAdmin = module.exports.setTenantAdmin = function(restCtx, userId, value, callback) {
    RestUtil.RestRequest(restCtx, '/api/user/' + RestUtil.encodeURIComponent(userId) + '/admin', 'POST', {'admin': (value === true)}, callback);
};

/**
 * Get available timezones and offsets from UTC
 *
 * @param  {RestContext}   restCtx         Standard REST Context object that contains the current tenant URL and the current user credentials
 * @param  {Function}      callback        Standard callback function
 * @param  {Object}        callback.err    Standard error object, if any
 */
var getTimezones = module.exports.getTimezones = function(restCtx, callback) {
    RestUtil.RestRequest(restCtx, '/api/timezones', 'GET', null, callback);
};

/**
 * Gets the Terms and Conditions for a tenant.
 * If the Terms and Conditions for a given locale cannot be found, the default Terms and Conditions will be returned.
 *
 * @param  {RestContext}    restCtx             Standard REST Context object that contains the current tenant URL and the current user credentials
 * @param  {String}         locale              The locale in which the Terms and Conditions should be retrieved. It the Terms and Conditions are not available in that locale, the default Terms and Conditions will be returned
 * @param  {Function}       callback            Standard callback function
 * @param  {Object}         callback.err        Standard error object, if any
 */
var getTermsAndConditions = module.exports.getTermsAndConditions = function(restCtx, locale, callback) {
    RestUtil.RestRequest(restCtx, '/api/user/termsAndConditions', 'GET', {'locale': locale}, callback);
};

/**
 * Accepts the Terms and Conditions for a user
 *
 * @param  {RestContext}    restCtx             Standard REST Context object that contains the current tenant URL and the current user credentials
 * @param  {String}         userId              The id of the user that accepts the Terms and Conditions
 * @param  {Function}       callback            Standard callback function
 * @param  {Object}         callback.err        Standard error object, if any
 * @param  {User}           callback.user       The updated user object
 */
var acceptTermsAndConditions = module.exports.acceptTermsAndConditions = function(restCtx, userId, callback) {
    var url = '/api/user/' + RestUtil.encodeURIComponent(userId) + '/termsAndConditions';
    RestUtil.RestRequest(restCtx, url, 'POST', {}, callback);
};
<<<<<<< HEAD
=======

/**
 * Creates a user through the REST API
 *
 * @param  {RestContext}    restCtx                             Standard REST Context object that contains the current tenant URL and the current user credentials. For this function to work, the passed in restCtx should either be for a global/tenant admin or for an anonymous user with reCaptcha disabled
 * @param  {String}         [tenantAlias]                       The tenant on which to create the user. If unspecified, will default to current tenant of the `restCtx`
 * @param  {String}         username                            The username this user can login with
 * @param  {String}         password                            The password for this user
 * @param  {String}         displayName                         The display name for the user
 * @param  {Object}         [additionalOptions]                 Additional optional parameters that need to be passed
 * @param  {String}         [additionalOptions.visibility]      The user's visibility setting. This can be public, loggedin or private
 * @param  {String}         [additionalOptions.locale]          The user's locale
 * @param  {String}         [additionalOptions.timezone]        The user's timezone
 * @param  {String}         [additionalOptions.publicAlias]     The publically-available alias for users to see when the user's display name is protected
 * @param  {Boolean}        [additionalOptions.acceptedTC]      Whether or not the user accepts the Terms and Conditions
 * @param  {Function}       callback                            Standard callback method takes arguments `err` and `resp`
 * @param  {Object}         callback.err                        Error object containing error code and error message
 * @param  {User}           callback.response                   A User object representing the created user
 * @api private
 */
var _createUser = function(restCtx, tenantAlias, username, password, displayName, additionalOptions, callback) {
    additionalOptions = additionalOptions || {};
    var params = {
        'username': username,
        'password': password,
        'displayName': displayName,
        'email': additionalOptions.email,
        'visibility': additionalOptions.visibility,
        'locale': additionalOptions.locale,
        'timezone': additionalOptions.timezone,
        'publicAlias': additionalOptions.publicAlias,
        'acceptedTC': additionalOptions.acceptedTC
    };

    var path = (tenantAlias) ? util.format('/api/user/%s/create', RestUtil.encodeURIComponent(tenantAlias)) : '/api/user/create';
    RestUtil.RestRequest(restCtx, path, 'POST', params, callback);
};
>>>>>>> 3c379799
<|MERGE_RESOLUTION|>--- conflicted
+++ resolved
@@ -19,38 +19,6 @@
 /**
  * Creates a user on the current tenant through the REST API
  *
-<<<<<<< HEAD
- * @param  {RestContext}    restCtx                                 Standard REST Context object that contains the current tenant URL and the current user credentials. For this function to work, the passed in restCtx should either be for a global/tenant admin or for an anonymous user with reCaptcha disabled
- * @param  {String}         username                                The username this user can login with
- * @param  {String}         password                                The password for this user
- * @param  {String}         displayName                             The display name for the user
- * @param  {Object}         [additionalOptions]                     Additional optional parameters that need to be passed.
- * @param  {String}         [additionalOptions.visibility]          The user's visibility setting. This can be public, loggedin or private
- * @param  {String}         [additionalOptions.locale]              The user's locale
- * @param  {String}         [additionalOptions.email]               The user's email
- * @param  {String}         [additionalOptions.emailPreference]     The user's email preference
- * @param  {String}         [additionalOptions.publicAlias]         The publically-available alias for users to see when the user's display name is protected
- * @param  {Boolean}        [additionalOptions.acceptedTC]          Whether or not the user accepts the Terms and Conditions
- * @param  {Function}       callback                                Standard callback function
- * @param  {Object}         callback.err                            Standard error object, if any
- * @param  {User}           callback.response                       A User object representing the created user
- */
-var createUser = module.exports.createUser = function(restCtx, username, password, displayName, additionalOptions, callback) {
-    additionalOptions = additionalOptions || {};
-    var params = {
-        'username': username,
-        'password': password,
-        'displayName': displayName,
-        'email': additionalOptions.email,
-        'emailPreference': additionalOptions.emailPreference,
-        'visibility': additionalOptions.visibility,
-        'locale': additionalOptions.locale,
-        'timezone': additionalOptions.timezone,
-        'publicAlias': additionalOptions.publicAlias,
-        'acceptedTC': additionalOptions.acceptedTC
-    };
-    RestUtil.RestRequest(restCtx, '/api/user/create', 'POST', params, callback);
-=======
  * @param  {RestContext}    restCtx                             Standard REST Context object that contains the current tenant URL and the current user credentials. For this function to work, the passed in restCtx should either be for a global/tenant admin or for an anonymous user with reCaptcha disabled
  * @param  {String}         username                            The username this user can login with
  * @param  {String}         password                            The password for this user
@@ -58,7 +26,6 @@
  * @param  {Object}         [additionalOptions]                 Additional optional parameters that need to be passed
  * @param  {String}         [additionalOptions.visibility]      The user's visibility setting. This can be public, loggedin or private
  * @param  {String}         [additionalOptions.locale]          The user's locale
- * @param  {String}         [additionalOptions.timezone]        The user's timezone
  * @param  {String}         [additionalOptions.publicAlias]     The publically-available alias for users to see when the user's display name is protected
  * @param  {Boolean}        [additionalOptions.acceptedTC]      Whether or not the user accepts the Terms and Conditions
  * @param  {Function}       callback                            Standard callback method takes arguments `err` and `resp`
@@ -80,7 +47,6 @@
  * @param  {Object}         [additionalOptions]                 Additional optional parameters that need to be passed
  * @param  {String}         [additionalOptions.visibility]      The user's visibility setting. This can be public, loggedin or private
  * @param  {String}         [additionalOptions.locale]          The user's locale
- * @param  {String}         [additionalOptions.timezone]        The user's timezone
  * @param  {String}         [additionalOptions.publicAlias]     The publically-available alias for users to see when the user's display name is protected
  * @param  {Boolean}        [additionalOptions.acceptedTC]      Whether or not the user accepts the Terms and Conditions
  * @param  {Function}       callback                            Standard callback method takes arguments `err` and `resp`
@@ -89,7 +55,6 @@
  */
 var createUserOnTenant = module.exports.createUserOnTenant = function(restCtx, tenantAlias, username, password, displayName, additionalOptions, callback) {
     _createUser(restCtx, tenantAlias, username, password, displayName, additionalOptions, callback);
->>>>>>> 3c379799
 };
 
 /**
@@ -238,8 +203,6 @@
     var url = '/api/user/' + RestUtil.encodeURIComponent(userId) + '/termsAndConditions';
     RestUtil.RestRequest(restCtx, url, 'POST', {}, callback);
 };
-<<<<<<< HEAD
-=======
 
 /**
  * Creates a user through the REST API
@@ -252,7 +215,6 @@
  * @param  {Object}         [additionalOptions]                 Additional optional parameters that need to be passed
  * @param  {String}         [additionalOptions.visibility]      The user's visibility setting. This can be public, loggedin or private
  * @param  {String}         [additionalOptions.locale]          The user's locale
- * @param  {String}         [additionalOptions.timezone]        The user's timezone
  * @param  {String}         [additionalOptions.publicAlias]     The publically-available alias for users to see when the user's display name is protected
  * @param  {Boolean}        [additionalOptions.acceptedTC]      Whether or not the user accepts the Terms and Conditions
  * @param  {Function}       callback                            Standard callback method takes arguments `err` and `resp`
@@ -276,5 +238,4 @@
 
     var path = (tenantAlias) ? util.format('/api/user/%s/create', RestUtil.encodeURIComponent(tenantAlias)) : '/api/user/create';
     RestUtil.RestRequest(restCtx, path, 'POST', params, callback);
-};
->>>>>>> 3c379799
+};