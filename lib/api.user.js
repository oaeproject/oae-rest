--- conflicted
+++ resolved
@@ -86,7 +86,6 @@
 };
 
 /**
-<<<<<<< HEAD
  * Uploads a new profile picture for a user and optionally resize it.
  *
  * @param {RestContext}     restCtx                 Standard REST Context object that contains the current tenant URL and the current user credentials
@@ -141,7 +140,8 @@
         RestUtil.RestRequest(restCtx, url, 'GET', null, callback);
     });
 };
-=======
+
+/**
  * Set or unset a user as a tenant admin.
  *
  * @param   {RestContext}   restCtx         Standard REST Context object that contains the current tenant URL and the current user credentials
@@ -152,5 +152,4 @@
  */
 var setTenantAdmin = module.exports.setTenantAdmin = function(restCtx, userId, value, callback) {
     RestUtil.RestRequest(restCtx, '/api/user/' + encodeURIComponent(userId) + '/admin', 'POST', {'admin': (value === true)}, callback);
-}
->>>>>>> a9afec31
+}