/*!
 * Copyright 2014 Apereo Foundation (AF) Licensed under the
 * Educational Community License, Version 2.0 (the "License"); you may
 * not use this file except in compliance with the License. You may
 * obtain a copy of the License at
 *
 *     http://opensource.org/licenses/ECL-2.0
 *
 * Unless required by applicable law or agreed to in writing,
 * software distributed under the License is distributed on an "AS IS"
 * BASIS, WITHOUT WARRANTIES OR CONDITIONS OF ANY KIND, either express
 * or implied. See the License for the specific language governing
 * permissions and limitations under the License.
 */

var _ = require('underscore');
var util = require('util');

var CropAPI = require('./api.crop');
var RestUtil = require('./util');

/**
 * Create a global administrator user with mapped local authentication credentials in the system
 *
 * @param  {RestContext}    restCtx         Standard REST Context object that should be authenticated to the global admin tenant as a global administrator
 * @param  {String}         username        The username the user should use to log into the global administrator tenant
 * @param  {String}         password        The password the user should use to log into the global administrator tenant
 * @param  {String}         displayName     The display name of the administrator user
 * @param  {String}         email           The email address of the administrator user
 * @param  {Object}         [opts]          Additional optional profile parameters for the user
 * @param  {Function}       callback        Standard callback function
 * @param  {Object}         callback.err    An error that occurred, if any
 * @param  {User}           callback.user   The user object that was created
 */
var createGlobalAdminUser = module.exports.createGlobalAdminUser = function(restCtx, username, password, displayName, email, opts, callback) {
    opts = _.extend({}, opts, {
        'username': username,
        'password': password,
        'displayName': displayName,
        'email': email
    });

    RestUtil.RestRequest(restCtx, '/api/user/createGlobalAdminUser', 'POST', opts, callback);
};

/**
 * Create a private tenant administrator user with mapped local authentication credentials on the tenant in context
 *
 * @param  {RestContext}    restCtx         Standard REST Context object of the tenant administrator who is creating the new tenant administrator
 * @param  {String}         username        The username the user should use to login
 * @param  {String}         password        The password the user should use to login
 * @param  {String}         displayName     The display name of the administrator user
 * @param  {String}         email           The email address of the administrator user
 * @param  {Object}         [opts]          Additional optional profile parameters for the user
 * @param  {Function}       callback        Standard callback function
 * @param  {Object}         callback.err    An error that occurred, if any
 * @param  {User}           callback.user   The user object that was created
 */
var createTenantAdminUser = module.exports.createTenantAdminUser = function(restCtx, username, password, displayName, email, opts, callback) {
    _createTenantAdminUser(restCtx, null, username, password, displayName, email, opts, callback);
};

/**
 * Create a private tenant administrator user with mapped local authentication credentials on the specified tenant
 *
 * @param  {RestContext}    restCtx         Standard REST Context object of the global administrator creating the tenant administrator user
 * @param  {String}         tenantAlias     The tenant on which to create the tenant administrator
 * @param  {String}         username        The username the user should use to login
 * @param  {String}         password        The password the user should use to login
 * @param  {String}         displayName     The display name of the administrator user
 * @param  {String}         email           The email address of the administrator user
 * @param  {Object}         [opts]          Additional optional profile parameters for the user
 * @param  {Function}       callback        Standard callback function
 * @param  {Object}         callback.err    An error that occurred, if any
 * @param  {User}           callback.user   The user object that was created
 */
var createTenantAdminUserOnTenant = module.exports.createTenantAdminUserOnTenant = function(restCtx, tenantAlias, username, password, displayName, email, opts, callback) {
    _createTenantAdminUser(restCtx, tenantAlias, username, password, displayName, email, opts, callback);
};

/**
 * Creates a user on the current tenant through the REST API
 *
 * @param  {RestContext}    restCtx             Standard REST Context object that contains the current tenant URL and the current user credentials. For this function to work, the passed in restCtx should either be for a global/tenant admin or for an anonymous user with reCaptcha disabled
 * @param  {String}         username            The username this user can login with
 * @param  {String}         password            The password for this user
 * @param  {String}         displayName         The display name for the user
 * @param  {String}         email               The email address for the user
 * @param  {Object}         [opts]              Additional optional parameters that need to be passed
 * @param  {String}         [opts.visibility]   The user's visibility setting. This can be public, loggedin or private
 * @param  {String}         [opts.locale]       The user's locale
 * @param  {String}         [opts.timezone]     The user's timezone
 * @param  {String}         [opts.publicAlias]  The publically-available alias for users to see when the user's display name is protected
 * @param  {Boolean}        [opts.acceptedTC]   Whether or not the user accepts the Terms and Conditions
 * @param  {Function}       callback            Standard callback function
 * @param  {Object}         callback.err        An error that occurred, if any
 * @param  {User}           callback.response   A User object representing the created user
 */
var createUser = module.exports.createUser = function(restCtx, username, password, displayName, email, opts, callback) {
    _createUser(restCtx, null, username, password, displayName, email, opts, callback);
};

/**
 * Delete a user
 *
 * @param  {RestContext}    restCtx         Standard REST Context object that contains the current tenant URL and the current user credentials
 * @param  {String}         userId          The id of the user to delete
 * @param  {Function}       callback        Standard callback function
 * @param  {Object}         callback.err    An error that occurred, if any
 */
var deleteUser = module.exports.deleteUser = function(restCtx, userId, callback) {
    RestUtil.RestRequest(restCtx, '/api/user/' + RestUtil.encodeURIComponent(userId), 'DELETE', null, callback);
};

/**
 * Restore a user
 *
 * @param  {RestContext}    restCtx         Standard REST Context object that contains the current tenant URL and the current user credentials
 * @param  {String}         userId          The id of the user to restore
 * @param  {Function}       callback        Standard callback function
 * @param  {Object}         callback.err    An error that occurred, if any
 */
var restoreUser = module.exports.restoreUser = function(restCtx, userId, callback) {
    RestUtil.RestRequest(restCtx, '/api/user/' + RestUtil.encodeURIComponent(userId) + '/restore', 'POST', null, callback);
};

/**
 * Creates a user on a particular tenant through the REST API
 *
 * @param  {RestContext}    restCtx             Standard REST Context object that contains the current tenant URL and the current user credentials. For this function to work, the passed in restCtx should either be for a global/tenant admin or for an anonymous user with reCaptcha disabled
 * @param  {String}         tenantAlias         The tenant on which to create the user
 * @param  {String}         username            The username this user can login with
 * @param  {String}         password            The password for this user
 * @param  {String}         displayName         The display name for the user
 * @param  {String}         email               The email address for the user
 * @param  {Object}         [opts]              Additional optional parameters that need to be passed
 * @param  {String}         [opts.visibility]   The user's visibility setting. This can be public, loggedin or private
 * @param  {String}         [opts.locale]       The user's locale
 * @param  {String}         [opts.timezone]     The user's timezone
 * @param  {String}         [opts.publicAlias]  The publically-available alias for users to see when the user's display name is protected
 * @param  {Boolean}        [opts.acceptedTC]   Whether or not the user accepts the Terms and Conditions
 * @param  {Function}       callback            Standard callback function
 * @param  {Object}         callback.err        An error that occurred, if any
 * @param  {User}           callback.response   A User object representing the created user
 */
var createUserOnTenant = module.exports.createUserOnTenant = function(restCtx, tenantAlias, username, password, displayName, email, opts, callback) {
    _createUser(restCtx, tenantAlias, username, password, displayName, email, opts, callback);
};

/**
 * Gets a user's me feed through the REST API.
 *
 * @param  {RestContext}            restCtx             Standard REST Context object that contains the current tenant URL and the current user credentials
 * @param  {Function}               callback            Standard callback function
 * @param  {Object}                 callback.err        Standard error object, if any
 * @param  {Object}                 callback.response   The user's me feed
 */
var getMe = module.exports.getMe = function(restCtx, callback) {
    RestUtil.RestRequest(restCtx, '/api/me', 'GET', null, callback);
};

/**
 * Get a user basic profile through the REST API.
 *
 * @param  {RestContext}     restCtx             Standard REST Context object that contains the current tenant URL and the current user credentials
 * @param  {String}          userId              User id of the profile you wish to retrieve
 * @param  {Function}        callback            Standard callback function
 * @param  {Object}          callback.err        Standard error object, if any
 * @param  {User}            callback.response   The user's basic profile
 */
var getUser = module.exports.getUser = function(restCtx, userId, callback) {
    RestUtil.RestRequest(restCtx, '/api/user/' + RestUtil.encodeURIComponent(userId), 'GET', null, callback);
};

/**
 * Update a user's basic profile through the REST API.
 *
 * @param  {RestContext}     restCtx         Standard REST Context object that contains the current tenant URL and the current user credentials
 * @param  {String}          userId          The user id of the user we're trying to update
 * @param  {Object}          params          Object representing the profile fields that need to be updated. The keys are the profile fields, the values are the profile field values
 * @param  {Function}        callback        Standard callback function
 * @param  {Object}          callback.err    Standard error object, if any
 */
var updateUser = module.exports.updateUser = function(restCtx, userId, params, callback) {
    RestUtil.RestRequest(restCtx, '/api/user/' + RestUtil.encodeURIComponent(userId), 'POST', params, callback);
};

/**
 * Uploads a new profile picture for a user and optionally resize it.
 *
 * @param  {RestContext}     restCtx                 Standard REST Context object that contains the current tenant URL and the current user credentials
 * @param  {String}          userId                  The user id of the user we're trying to upload a new image for
 * @param  {Function}        fileGenerator           A method that returns an open stream to a file
 * @param  {Object}          [selectedArea]          If specified, this will crop the picture to the required rectangle and generate the 2 sizes.
 * @param  {Number}          [selectedArea.x]        The top left x coordinate
 * @param  {Number}          [selectedArea.y]        The top left y coordinate
 * @param  {Number}          [selectedArea.width]    The width of the rectangle
 * @param  {Number}          [selectedArea.height]   The height of the rectangle
 * @param  {Function}        callback                Standard callback function
 * @param  {Object}          callback.err            Standard error object, if any
 * @param  {Object}          callback.principal      The updated principal object
 */
var uploadPicture = module.exports.uploadPicture = function(restCtx, userId, file, selectedArea, callback) {
    var params = {
        'file': file
    };
    if (!selectedArea) {
        RestUtil.RestRequest(restCtx, '/api/user/' + RestUtil.encodeURIComponent(userId) + '/picture', 'POST', params, callback);
    } else {
        RestUtil.RestRequest(restCtx, '/api/user/' + RestUtil.encodeURIComponent(userId) + '/picture', 'POST', params, function(err){
            if (err) {
                return callback(err);
            }
            CropAPI.cropPicture(restCtx, userId, selectedArea, callback);
        });
    }
};

/**
 * Download a user's picture. Returns a 404 if the user has no picture.
 * This will only return the image when it's run against the nginx server, as it's nginx who sends the picture stream.
 *
 * @param  {RestContext}     restCtx             Standard REST Context object that contains the current tenant URL and the current user credentials
 * @param  {String}          userId              The ID of the user we're trying to download a picture from
 * @param  {String}          size                The picture size. One of `small`, `medium` or `large`
 * @param  {Function}        callback            Standard callback function
 * @param  {Object}          callback.err        Standard error object, if any
 * @param  {Object}          callback.picture    The raw picture for this group
 */
var downloadPicture = module.exports.downloadPicture = function(restCtx, userId, size, callback) {
    if (!size) {
        return callback({'code': 400, 'msg': 'Missing size parameter'});
    }
    getUser(restCtx, userId, function(err, user) {
        if (err) {
            return callback(err);
        }
        if (!user.picture[size]) {
            return callback({'code': 404, 'msg': 'This user has no picture.'});
        }
        var url = user.picture[size];
        RestUtil.RestRequest(restCtx, url, 'GET', null, callback);
    });
};

/**
 * Set or unset a user as a tenant admin.
 *
 * @param  {RestContext}   restCtx         Standard REST Context object that contains the current tenant URL and the current user credentials
 * @param  {String}        userId          The user id of the user we're going to update
 * @param  {Boolean}       value           Whether or not the user should be tenant admin. `true` if they should, any other value if they should be unset
 * @param  {Function}      callback        Standard callback function
 * @param  {Object}        callback.err    Standard error object, if any
 */
var setTenantAdmin = module.exports.setTenantAdmin = function(restCtx, userId, value, callback) {
    RestUtil.RestRequest(restCtx, '/api/user/' + RestUtil.encodeURIComponent(userId) + '/admin', 'POST', {'admin': (value === true)}, callback);
};

/**
 * Get available timezones and offsets from UTC
 *
 * @param  {RestContext}   restCtx         Standard REST Context object that contains the current tenant URL and the current user credentials
 * @param  {Function}      callback        Standard callback function
 * @param  {Object}        callback.err    Standard error object, if any
 */
var getTimezones = module.exports.getTimezones = function(restCtx, callback) {
    RestUtil.RestRequest(restCtx, '/api/timezones', 'GET', null, callback);
};

/**
 * Gets the Terms and Conditions for a tenant.
 * If the Terms and Conditions for a given locale cannot be found, the default Terms and Conditions will be returned.
 *
 * @param  {RestContext}    restCtx             Standard REST Context object that contains the current tenant URL and the current user credentials
 * @param  {String}         locale              The locale in which the Terms and Conditions should be retrieved. It the Terms and Conditions are not available in that locale, the default Terms and Conditions will be returned
 * @param  {Function}       callback            Standard callback function
 * @param  {Object}         callback.err        Standard error object, if any
 */
var getTermsAndConditions = module.exports.getTermsAndConditions = function(restCtx, locale, callback) {
    RestUtil.RestRequest(restCtx, '/api/user/termsAndConditions', 'GET', {'locale': locale}, callback);
};

/**
 * Accepts the Terms and Conditions for a user
 *
 * @param  {RestContext}    restCtx             Standard REST Context object that contains the current tenant URL and the current user credentials
 * @param  {String}         userId              The id of the user that accepts the Terms and Conditions
 * @param  {Function}       callback            Standard callback function
 * @param  {Object}         callback.err        Standard error object, if any
 * @param  {User}           callback.user       The updated user object
 */
var acceptTermsAndConditions = module.exports.acceptTermsAndConditions = function(restCtx, userId, callback) {
    var url = '/api/user/' + RestUtil.encodeURIComponent(userId) + '/termsAndConditions';
    RestUtil.RestRequest(restCtx, url, 'POST', {}, callback);
};

/**
<<<<<<< HEAD
 * Verify a guest token
 *
 * @param  {RestContext}    restCtx         Standard REST Context object
 * @param  {String}         token           The guest token to verify
 * @param  {Function}       callback        Standard callback function
 * @param  {Object}         callback.err    An error that occurred, if any
 */
var verifyGuestToken = module.exports.verifyGuestToken = function(restCtx, token, username, password, callback) {
    var url = '/api/user/guest/verify';
    var data = {
        'token': token,
        'username': username,
        'password': password
    };
    RestUtil.RestRequest(restCtx, url, 'POST', data, callback);
};

/**
 * Verify an email token
 *
 * @param  {RestContext}    restCtx         Standard REST Context object
 * @param  {String}         token           The email token to verify
 * @param  {Function}       callback        Standard callback function
 * @param  {Object}         callback.err    An error that occurred, if any
 */
var verifyEmailToken = module.exports.verifyEmailToken = function(restCtx, token, callback) {
    var url = '/api/user/email/verify';
=======
 * Verify an email token
 *
 * @param  {RestContext}    restCtx         Standard REST Context object
 * @param  {String}         userId          The id of the user to verify the email address for
 * @param  {String}         token           The token with which to verify the email address
 * @param  {Function}       callback        Standard callback function
 * @param  {Object}         callback.err    An error that occurred, if any
 */
var verifyEmail = module.exports.verifyEmail = function(restCtx, userId, token, callback) {
    var url = '/api/user/' + RestUtil.encodeURIComponent(userId) + '/email/verify';
>>>>>>> 5c22617b
    RestUtil.RestRequest(restCtx, url, 'POST', {'token': token}, callback);
};

/**
 * Resend an email token for a user
 *
 * @param  {RestContext}    restCtx         Standard REST Context object
<<<<<<< HEAD
 * @param  {String}         userId          The user id for who to resend the email token
=======
 * @param  {String}         userId          The id of the user to resend the email token for
>>>>>>> 5c22617b
 * @param  {Function}       callback        Standard callback function
 * @param  {Object}         callback.err    An error that occurred, if any
 */
var resendEmailToken = module.exports.resendEmailToken = function(restCtx, userId, callback) {
<<<<<<< HEAD
    var url = '/api/user/' + RestUtil.encodeURIComponent(userId) + '/email/send';
=======
    var url = '/api/user/' + RestUtil.encodeURIComponent(userId) + '/email/resend';
>>>>>>> 5c22617b
    RestUtil.RestRequest(restCtx, url, 'POST', {}, callback);
};

/**
<<<<<<< HEAD
=======
 * Check whether a user has a pending email token
 *
 * @param  {RestContext}    restCtx             Standard REST Context object
 * @param  {String}         userId              The id of the user to for which to check whether they have a pending email token
 * @param  {Function}       callback            Standard callback function
 * @param  {Object}         callback.err        An error that occurred, if any
 * @param  {String}         callback.email      The email address for which there is a token
 */
var getEmailToken = module.exports.getEmailToken = function(restCtx, userId, callback) {
    var url = '/api/user/' + RestUtil.encodeURIComponent(userId) + '/email/token';
    RestUtil.RestRequest(restCtx, url, 'GET', {}, callback);
};

/**
 * Delete a pending email token for a user
 *
 * @param  {RestContext}    restCtx             Standard REST Context object
 * @param  {String}         userId              The id of the user to for which to delete the pending email token
 * @param  {Function}       callback            Standard callback function
 * @param  {Object}         callback.err        An error that occurred, if any
 */
var deleteEmailToken = module.exports.deleteEmailToken = function(restCtx, userId, callback) {
    var url = '/api/user/' + RestUtil.encodeURIComponent(userId) + '/email/token';
    RestUtil.RestRequest(restCtx, url, 'DELETE', {}, callback);
};

/**
>>>>>>> 5c22617b
 * Create a private tenant administrator user with mapped local authentication credentials on the provided tenant
 *
 * @param  {RestContext}    restCtx         Standard REST Context object
 * @param  {String}         [tenantAlias]   The alias of the tenant in which the tenant administrator should be created. If unspecified, defaults to the current tenant
 * @param  {String}         username        The username the user should use to login
 * @param  {String}         password        The password the user should use to login
 * @param  {String}         displayName     The display name of the administrator user
 * @param  {String}         email           The email address of the administrator user
 * @param  {Object}         [opts]          Additional optional profile parameters for the user
 * @param  {Function}       callback        Standard callback function
 * @param  {Object}         callback.err    An error that occurred, if any
 * @param  {User}           callback.user   The user object that was created
 * @api private
 */
var _createTenantAdminUser = function(restCtx, tenantAlias, username, password, displayName, email, opts, callback) {
    opts = opts || {};
    var params = _.extend({}, opts, {
        'username': username,
        'password': password,
        'displayName': displayName,
        'email': email
    });

    var url = '/api/user/createTenantAdminUser';
    if (tenantAlias) {
        url = '/api/user/' + RestUtil.encodeURIComponent(tenantAlias) + '/createTenantAdminUser';
    }
    RestUtil.RestRequest(restCtx, url, 'POST', params, callback);
};

/**
 * Creates a user through the REST API
 *
 * @param  {RestContext}    restCtx             Standard REST Context object that contains the current tenant URL and the current user credentials. For this function to work, the passed in restCtx should either be for a global/tenant admin or for an anonymous user with reCaptcha disabled
 * @param  {String}         [tenantAlias]       The tenant on which to create the user. If unspecified, will default to current tenant of the `restCtx`
 * @param  {String}         username            The username this user can login with
 * @param  {String}         password            The password for this user
 * @param  {String}         displayName         The display name for the user
 * @param  {String}         email               The email address for the user
 * @param  {Object}         [opts]              Additional optional parameters that need to be passed
 * @param  {String}         [opts.visibility]   The user's visibility setting. This can be public, loggedin or private
 * @param  {String}         [opts.locale]       The user's locale
 * @param  {String}         [opts.timezone]     The user's timezone
 * @param  {String}         [opts.publicAlias]  The publically-available alias for users to see when the user's display name is protected
 * @param  {Boolean}        [opts.acceptedTC]   Whether or not the user accepts the Terms and Conditions
 * @param  {Function}       callback            Standard callback function
 * @param  {Object}         callback.err        An error that occurred, if any
 * @param  {User}           callback.response   A User object representing the created user
 * @api private
 */
var _createUser = function(restCtx, tenantAlias, username, password, displayName, email, opts, callback) {
    opts = opts || {};
    var params = _.extend({}, opts, {
        'username': username,
        'password': password,
        'displayName': displayName,
        'email': email
    });

    var url = '/api/user/create';
    if (tenantAlias) {
        url = '/api/user/' + RestUtil.encodeURIComponent(tenantAlias) + '/create';
    }
    RestUtil.RestRequest(restCtx, url, 'POST', params, callback);
};<|MERGE_RESOLUTION|>--- conflicted
+++ resolved
@@ -295,7 +295,6 @@
 };
 
 /**
-<<<<<<< HEAD
  * Verify a guest token
  *
  * @param  {RestContext}    restCtx         Standard REST Context object
@@ -317,16 +316,6 @@
  * Verify an email token
  *
  * @param  {RestContext}    restCtx         Standard REST Context object
- * @param  {String}         token           The email token to verify
- * @param  {Function}       callback        Standard callback function
- * @param  {Object}         callback.err    An error that occurred, if any
- */
-var verifyEmailToken = module.exports.verifyEmailToken = function(restCtx, token, callback) {
-    var url = '/api/user/email/verify';
-=======
- * Verify an email token
- *
- * @param  {RestContext}    restCtx         Standard REST Context object
  * @param  {String}         userId          The id of the user to verify the email address for
  * @param  {String}         token           The token with which to verify the email address
  * @param  {Function}       callback        Standard callback function
@@ -334,7 +323,6 @@
  */
 var verifyEmail = module.exports.verifyEmail = function(restCtx, userId, token, callback) {
     var url = '/api/user/' + RestUtil.encodeURIComponent(userId) + '/email/verify';
->>>>>>> 5c22617b
     RestUtil.RestRequest(restCtx, url, 'POST', {'token': token}, callback);
 };
 
@@ -342,26 +330,16 @@
  * Resend an email token for a user
  *
  * @param  {RestContext}    restCtx         Standard REST Context object
-<<<<<<< HEAD
- * @param  {String}         userId          The user id for who to resend the email token
-=======
  * @param  {String}         userId          The id of the user to resend the email token for
->>>>>>> 5c22617b
  * @param  {Function}       callback        Standard callback function
  * @param  {Object}         callback.err    An error that occurred, if any
  */
 var resendEmailToken = module.exports.resendEmailToken = function(restCtx, userId, callback) {
-<<<<<<< HEAD
-    var url = '/api/user/' + RestUtil.encodeURIComponent(userId) + '/email/send';
-=======
     var url = '/api/user/' + RestUtil.encodeURIComponent(userId) + '/email/resend';
->>>>>>> 5c22617b
     RestUtil.RestRequest(restCtx, url, 'POST', {}, callback);
 };
 
 /**
-<<<<<<< HEAD
-=======
  * Check whether a user has a pending email token
  *
  * @param  {RestContext}    restCtx             Standard REST Context object
@@ -389,7 +367,6 @@
 };
 
 /**
->>>>>>> 5c22617b
  * Create a private tenant administrator user with mapped local authentication credentials on the provided tenant
  *
  * @param  {RestContext}    restCtx         Standard REST Context object
