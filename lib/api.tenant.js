/*!
 * Copyright 2012 Sakai Foundation (SF) Licensed under the
 * Educational Community License, Version 2.0 (the "License"); you may
 * not use this file except in compliance with the License. You may
 * obtain a copy of the License at
 *
 *     http://www.osedu.org/licenses/ECL-2.0
 *
 * Unless required by applicable law or agreed to in writing,
 * software distributed under the License is distributed on an "AS IS"
 * BASIS, WITHOUT WARRANTIES OR CONDITIONS OF ANY KIND, either express
 * or implied. See the License for the specific language governing
 * permissions and limitations under the License.
 */

var RestUtil = require('./util');

// Stopping a server is async, this variable
// holds how long we should wait before returning on start/stop/delete
// of a tenant.
var WAIT_TIME = 1000;

/**
 * Retrieve all available tenants through the REST API.
 * @param  {RestContext}             restCtx             Standard REST Context object that contains the current tenant URL and the current user credentials. In order for this to work, a global admin rest context will need to passed in.
 * @param  {Function}                callback            Standard callback method takes arguments `err` and `tenants`
 * @param  {Object}                  callback.err        Error object containing error code and error message
 * @param  {Tenant[]}                callback.tenants    Array containing a tenant object for each of the available tenants
 *                                                          
 */
var getAllTenants = module.exports.getAllTenants = function(restCtx, callback) {
    RestUtil.RestRequest(restCtx, '/api/tenants', 'GET', null, callback);
};

/**
 * Retrieve a tenant through the REST API.
<<<<<<< HEAD
 * @param {RestContext}             restCtx             Standard REST Context object that contains the current tenant URL and the current user
 *                                                      credentials. The tenant information that will be retrieved will be for the current tenant
 * @param {String}                  tenantId            The tenant's unique identifier
 * @param {Function(err, tenant)}   callback            Standard callback method
 * @param {Object}                  callback.err        Error object containing error code and error message
 * @param {Tenant}                  callback.tenants    Tenant object representing the retrieved tenant
 */
var getTenant = module.exports.getTenant = function(restCtx, tenantId, callback) {
    var url = '/api/tenant';
    if (tenantId) {
        url += '/' + encodeURIComponent(tenantId);
    }
    RestUtil.RestRequest(restCtx, url, 'GET', null, callback)
=======
 * @param  {RestContext}             restCtx             Standard REST Context object that contains the current tenant URL and the current user credentials. The tenant information that will be retrieved will be for the current tenant
 * @param  {Function}                callback            Standard callback method takes arguments `err` and `tenant`
 * @param  {Object}                  callback.err        Error object containing error code and error message
 * @param  {Tenant}                  callback.tenant     Tenant object representing the retrieved tenant
 */
var getTenant = module.exports.getTenant = function(restCtx, callback) {
    RestUtil.RestRequest(restCtx, '/api/tenant', 'GET', null, callback);
>>>>>>> efea2e8f
};

/**
 * Create a new tenant through the REST API.
 * @param  {RestContext}             restCtx             Standard REST Context object that contains the current tenant URL and the current user credentials. In order for this to work, a global admin rest context will need to passed in.
 * @param  {String}                  tenantId            The tenant's unique identifier
 * @param  {Number}                  tenantPort          The port on which the tenant will run
 * @param  {String}                  tenantName          The new tenant's name
 * @param  {String}                  tenantBaseUrl       The base URL for the newly created tenant. This should include protocol as well (e.g. http://localhost:2001)
 * @param  {Function}                callback            Standard callback method takes arguments `err` and `tenant`
 * @param  {Object}                  callback.err        Error object containing error code and error message
 * @param  {Tenant}                  callback.tenant     Tenant object representing the newly created tenant
 */
var createTenant = module.exports.createTenant = function(restCtx, tenantId, tenantPort, tenantName, tenantBaseUrl, callback) {
    var params = {
        'id': tenantId,
        'port': tenantPort,
        'name': tenantName,
        'baseurl': tenantBaseUrl
    };
    RestUtil.RestRequest(restCtx, '/api/tenant/create', 'POST', params, function(err, tenant) {
        if (err) {
            callback(err);
        } else {
            // Give it some time to start up
            setTimeout(callback, WAIT_TIME, err, tenant);
        }
    });
};

/**
 * Update a tenant's metadata through the REST API.
 * @param  {RestContext}             restCtx             Standard REST Context object that contains the current tenant URL and the current user credentials.
 * @param  {Number}                  tenantPort          The port on which the tenant that needs to be updated runs
 * @param  {String}                  tenantName          The new tenant name
 * @param  {Function}                callback            Standard callback method takes argument `err`
 * @param  {Object}                  callback.err        Error object containing error code and error message
 */
var updateTenant = module.exports.updateTenant = function(restCtx, tenantPort, tenantName, callback) {
    var params = {
        'port': tenantPort,
        'name': tenantName
    };
    RestUtil.RestRequest(restCtx, '/api/tenant', 'POST', params, callback);
};

/**
 * Stop a running tenant through the REST API.
 * @param  {RestContext}             restCtx             Standard REST Context object that contains the current tenant URL and the current user credentials. In order for this to work, a global admin rest context will need to passed in.
 * @param  {Number}                  tenantPort          The port on which the tenant that should be stopped is running
 * @param  {Function}                callback            Standard callback method takes argument `err`
 * @param  {Object}                  callback.err        Error object containing error code and error message
 */
var stopTenant = module.exports.stopTenant = function(restCtx, tenantPort, callback) {
    RestUtil.RestRequest(restCtx, '/api/tenant/stop', 'POST', {'tenants': [tenantPort]}, function(err) {
        if (err) {
            callback(err);
        } else {
            // Give it some time to stop
            setTimeout(callback, WAIT_TIME, err);
        }
    });
};

/**
 * Start a stopped tenant through the REST API.
 * @param  {RestContext}             restCtx             Standard REST Context object that contains the current tenant URL and the current user credentials. In order for this to work, a global admin rest context will need to passed in.
 * @param  {Number}                  tenantPort          The port on which the tenant that should be started has been registered
 * @param  {Function}                callback            Standard callback method takes argument `err`
 * @param  {Object}                  callback.err        Error object containing error code and error message
 */
var startTenant = module.exports.startTenant = function(restCtx, tenantPort, callback) {
    RestUtil.RestRequest(restCtx, '/api/tenant/start', 'POST', {'tenants': [tenantPort]}, function(err) {
        if (err) {
            callback(err);
        } else {
            // Give it some time to start
            setTimeout(callback, WAIT_TIME, err);
        }
    });
};

/**
 * Delete a tenant through the REST API.
 * @param  {RestContext}             restCtx             Standard REST Context object that contains the current tenant URL and the current user credentials. In order for this to work, a global admin rest context will need to passed in.
 * @param  {Number}                  tenantPort          The port on which the tenant that should be deleted has been registered
 * @param  {Function}                callback            Standard callback method takes argument `err`
 * @param  {Object}                  callback.err        Error object containing error code and error message
 */     
var deleteTenant = module.exports.deleteTenant = function(restCtx, tenantPort, callback) {
    RestUtil.RestRequest(restCtx, '/api/tenant/delete', 'POST', {'tenants': [tenantPort]}, function(err) {
        if (err) {
            callback(err);
        } else {
            // Give it some time to stop
            setTimeout(callback, WAIT_TIME, err);
        }
    });
};<|MERGE_RESOLUTION|>--- conflicted
+++ resolved
@@ -34,29 +34,19 @@
 
 /**
  * Retrieve a tenant through the REST API.
-<<<<<<< HEAD
- * @param {RestContext}             restCtx             Standard REST Context object that contains the current tenant URL and the current user
- *                                                      credentials. The tenant information that will be retrieved will be for the current tenant
+ *
+ * @param {RestContext}             restCtx             Standard REST Context object that contains the current tenant URL and the current user credentials. The tenant information that will be retrieved will be for the current tenant
  * @param {String}                  tenantId            The tenant's unique identifier
- * @param {Function(err, tenant)}   callback            Standard callback method
+ * @param {Function}                callback            Standard callback method takes arguments `err` and `tenant`
  * @param {Object}                  callback.err        Error object containing error code and error message
- * @param {Tenant}                  callback.tenants    Tenant object representing the retrieved tenant
+ * @param {Tenant}                  callback.tenant     Tenant object representing the retrieved tenant
  */
 var getTenant = module.exports.getTenant = function(restCtx, tenantId, callback) {
     var url = '/api/tenant';
     if (tenantId) {
         url += '/' + encodeURIComponent(tenantId);
     }
-    RestUtil.RestRequest(restCtx, url, 'GET', null, callback)
-=======
- * @param  {RestContext}             restCtx             Standard REST Context object that contains the current tenant URL and the current user credentials. The tenant information that will be retrieved will be for the current tenant
- * @param  {Function}                callback            Standard callback method takes arguments `err` and `tenant`
- * @param  {Object}                  callback.err        Error object containing error code and error message
- * @param  {Tenant}                  callback.tenant     Tenant object representing the retrieved tenant
- */
-var getTenant = module.exports.getTenant = function(restCtx, callback) {
-    RestUtil.RestRequest(restCtx, '/api/tenant', 'GET', null, callback);
->>>>>>> efea2e8f
+    RestUtil.RestRequest(restCtx, url, 'GET', null, callback);
 };
 
 /**
