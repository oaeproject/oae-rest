/*
 * Copyright 2012 Sakai Foundation (SF) Licensed under the
 * Educational Community License, Version 2.0 (the "License"); you may
 * not use this file except in compliance with the License. You may
 * obtain a copy of the License at
 *
 *     http://www.osedu.org/licenses/ECL-2.0
 *
 * Unless required by applicable law or agreed to in writing,
 * software distributed under the License is distributed on an "AS IS"
 * BASIS, WITHOUT WARRANTIES OR CONDITIONS OF ANY KIND, either express
 * or implied. See the License for the specific language governing
 * permissions and limitations under the License.
 */
var events = require('events');
var request = require('request');
<<<<<<< HEAD
var util = require('util');
=======
var Stream = require('stream').Stream
>>>>>>> a9afec31

// Array of response codes that are considered to be HTTP errors
var errorCodes = [400, 401, 403, 404, 500, 503];
// Variable that will keep track of a cookie jar per user, so we can continue to
// use the user's session throughout the tests
var cookies = {};

var emitter = module.exports = new events.EventEmitter();

/**
 * Utility wrapper around the native JS encodeURIComponent function, to make sure that
 * encoding null doesn't return "null". In tests, null will often be passed in to validate
 * validation, and there's no need to catch the "null" string everywhere.
 * 
 * @param  {String}     uriComponent        The URL part to encode and make URL safe
 * @return {String}                         The encoded URL part. When null was passed in, this will return ''
 */
module.exports.encodeURIComponent = function(uriComponent) {
    return uriComponent === null ? '' : encodeURIComponent(uriComponent);
};

/**
 * Function that will perform a REST request using the Node.js request module. It will check whether
 * or not the request should be authenticated, for which it will check the presence of a Cookie Jar
 * for that user. If no cookie jar exists, the user will be logged in first. After that, the actual
 * request will be made by the internal _RestRequest function
 * 
 * @param  {RestContext}    restCtx             Standard REST Context object that contains the current tenant URL and the current user credentials
 * @param  {String}         url                 The URL of the REST endpoint that should be called
 * @param  {String}         method              The HTTP method that should be used for the request (i.e. GET or POST)
 * @param  {Object}         data                The form data that should be passed into the request [optional]       
 * @param  {Function}       callback            Standard callback function
 * @param  {Object}         callback.err        Error object containing the error code and message
 * @param  {String|Object}  callback.body       The response body received from the request. If this is JSON, a parsed JSON object will be returned, otherwise the response will be returned as a string
 * @param  {Response}       callback.response   The response object that was returned by the node module requestjs.
 */
var RestRequest = module.exports.RestRequest = function(restCtx, url, method, data, callback) {

    // Check if the request should be done by a logged in user
    if (restCtx.userId) {
        // Check if we already have a stored session for this user
        var cookieIdentifier = restCtx.host + '-' + restCtx.userId;
        if (restCtx.hostHeader) {
            cookieIdentifier += '-' + restCtx.hostHeader;
        }
        if (cookies[cookieIdentifier]) {
            _RestRequest(restCtx, url, method, data, callback);
        // Otherwise, we log the user in first
        } else {
            // Set up an empty cookie jar for this user
            cookies[cookieIdentifier] = request.jar();
            // Log the user in
            _RestRequest(restCtx, '/api/auth/login', 'POST', {
                'username': restCtx.userId,
                'password': restCtx.userPassword
            }, function(err, response) {
                if (err) {
                    return callback(err);
                }
                // Execute the original REST request
                _RestRequest(restCtx, url, method, data, callback);
            });
        }
    // Just make the request
    } else {
        _RestRequest(restCtx, url, method, data, callback);
    }
};

/**
 * Internal Function that will perform a REST request. If no user is provided, the request will be done anonymously
 * 
 * @param  {RestContext}    restCtx             Standard REST Context object that contains the current tenant URL and the current user credentials
 * @param  {String}         url                 The URL of the REST endpoint that should be called
 * @param  {String}         method              The HTTP method that should be used for the request (i.e. GET or POST)
 * @param  {Object}         data                The form data that should be passed into the request [optional]       
 * @param  {Function}       callback            Standard callback function
 * @param  {Object}         callback.err        Error object containing the error code and message
 * @param  {String|Object}  callback.response   The response received from the request. If this is JSON, a parsed JSON object will be returned, otherwise the response will be returned as a string
 * @api private
 */
var _RestRequest = function(restCtx, url, method, data, callback) {
    module.exports.emit('request', restCtx, url, method, data);

    var j = request.jar();
    if (restCtx.userId) {
        // Create a composite of URL and userid to make sure that userids
        // don't collide accross tenants
        var cookieIdentifier = restCtx.host + '-' + restCtx.userId;
        if (restCtx.hostHeader) {
            cookieIdentifier += '-' + restCtx.hostHeader;
        }
        j = cookies[cookieIdentifier];
    }
    var requestParams = {
        'url': restCtx.host + url,
        'method': method,
        'jar': j
    };
    if (restCtx.hostHeader) {
        requestParams.headers = {
            'host': restCtx.hostHeader
        };
    }

    if (requestParams.options && (requestParams.options['_followRedirects'] === true || requestParams.options['_followRedirects'] === false)) {
        requestParams.followRedirect = requestParams.options['_followRedirects'];
        delete requestParams.options;
    }

    // Expand values and check if we're uploading something (with a stream.)
    // API users need to pass in uploads (=streams) via a function as we do some other things
    // *before* we reach this point.
    // If we would simple pass in a stream the data might already be gone by the time
    // we reach this point.
    var hasStream = false;
    if (data) {
        var keys = Object.keys(data);
        for (var i = 0; i < keys.length; i++) {
            if (typeof data[keys[i]] === 'function') {
                data[keys[i]] = data[keys[i]]();
            }
            if (data[keys[i]] instanceof Stream) {
                hasStream = true;
            }
        }
    }

    // Add the request data, if there is any
    if (data) {
        if (method === 'GET') {
            requestParams.qs = data;
        } else if (!hasStream && method === 'POST') {
            requestParams.form = data;
        }
    }
<<<<<<< HEAD
    
    request(requestParams, function(err, response, body) {
        if (err) {
            emitter.emit('error', err);
            return callback({ 'code': 500, 'msg': 'Something went wrong trying to contact the server: ' + err });
=======

    var req = request(requestParams, function(error, response, body) {
        if (error) {
            return callback({'code': 500, 'msg': 'Something went wrong trying to contact the server: ' + error});
        } else if (errorCodes.indexOf(response.statusCode) !== -1) {
            return callback({'code': response.statusCode, 'msg': body});
>>>>>>> a9afec31
        }

        if (errorCodes.indexOf(response.statusCode) !== -1) {
            err = {'code': response.statusCode, 'msg': body};
            emitter.emit('error', err, response, body);
            return callback(err);
        }

        // Check if the response body is JSON
        try {
            body = JSON.parse(body);
<<<<<<< HEAD
        } catch (err) { /* This can be ignored, response is not a JSON object */ }

        emitter.emit('response', response, body);
        callback(null, body);
=======
        } catch (err) {
            /* This can be ignored, response is not a JSON object */
        }

        // Pass the response to the caller.
        callback(false, body, response);
>>>>>>> a9afec31
    });
    if (hasStream) {
        // We append our data in a multi-part way.
        // That way we can support buffer/streams as well.
        var form = req.form();
        for (var i = 0; i < keys.length; i++) {
            var value = data[keys[i]];

            // We can't append null values.
            if (value) {
                // If we're sending parts which have the same name
                // we have to unroll them before appending them to the form.
                if (Array.isArray(value)) {
                    for (var v = 0; v < value.length; v++) {
                        form.append(keys[i], value[v]);
                    }

                // All other value types (string, stream, ..)
                } else {
                    form.append(keys[i], data[keys[i]]);
                }
            }
        }
    }
};<|MERGE_RESOLUTION|>--- conflicted
+++ resolved
@@ -14,11 +14,8 @@
  */
 var events = require('events');
 var request = require('request');
-<<<<<<< HEAD
+var Stream = require('stream').Stream
 var util = require('util');
-=======
-var Stream = require('stream').Stream
->>>>>>> a9afec31
 
 // Array of response codes that are considered to be HTTP errors
 var errorCodes = [400, 401, 403, 404, 500, 503];
@@ -26,7 +23,19 @@
 // use the user's session throughout the tests
 var cookies = {};
 
-var emitter = module.exports = new events.EventEmitter();
+/**
+ * ### Events
+ *
+ * The `RestUtil` emits the following events:
+ *
+ * * `createdUser(ctx, user)`: A new user was created. The `ctx` and the `user` object that was created are both provided.
+ * * `updatedUser(ctx, userId)`: A user was updated. The `ctx` and the `userId` of the updated user are provided.
+ * * `createdGroup(ctx, group)`: A group was created. The `ctx` and the `group` object that was created are both provided.
+ * * `updatedGroup(ctx, groupId)`: A group was updated. The `ctx` and the `groupId` of the updated group are provided.
+ * * `updatedGroupMembership(ctx, groupId, memberUpdates)`: A group's members list was updated. The `ctx`, `groupId` of the updated group, and the hash of principalId -> role that outlines the changes that were made are provided.
+ */
+var RestUtil = module.exports = new events.EventEmitter();
+var emitter = RestUtil;
 
 /**
  * Utility wrapper around the native JS encodeURIComponent function, to make sure that
@@ -155,45 +164,28 @@
             requestParams.form = data;
         }
     }
-<<<<<<< HEAD
-    
-    request(requestParams, function(err, response, body) {
+
+    var req = request(requestParams, function(err, response, body) {
         if (err) {
             emitter.emit('error', err);
-            return callback({ 'code': 500, 'msg': 'Something went wrong trying to contact the server: ' + err });
-=======
-
-    var req = request(requestParams, function(error, response, body) {
-        if (error) {
-            return callback({'code': 500, 'msg': 'Something went wrong trying to contact the server: ' + error});
+            return callback({'code': 500, 'msg': 'Something went wrong trying to contact the server: ' + err});
         } else if (errorCodes.indexOf(response.statusCode) !== -1) {
-            return callback({'code': response.statusCode, 'msg': body});
->>>>>>> a9afec31
-        }
-
-        if (errorCodes.indexOf(response.statusCode) !== -1) {
             err = {'code': response.statusCode, 'msg': body};
-            emitter.emit('error', err, response, body);
+            emitter.emit('error', err, body, response);
             return callback(err);
         }
 
         // Check if the response body is JSON
         try {
             body = JSON.parse(body);
-<<<<<<< HEAD
-        } catch (err) { /* This can be ignored, response is not a JSON object */ }
-
-        emitter.emit('response', response, body);
-        callback(null, body);
-=======
         } catch (err) {
             /* This can be ignored, response is not a JSON object */
         }
 
-        // Pass the response to the caller.
-        callback(false, body, response);
->>>>>>> a9afec31
+        emitter.emit('response', body, response);
+        return callback(null, body, response);
     });
+
     if (hasStream) {
         // We append our data in a multi-part way.
         // That way we can support buffer/streams as well.
