--- conflicted
+++ resolved
@@ -96,12 +96,7 @@
         'url': restCtx.host + url,
         'method': method,
         'jar': j
-<<<<<<< HEAD
-    }
-
-=======
     };
->>>>>>> 4c90b317
     if (restCtx.hostHeader) {
         requestParams.headers = {
             'host': restCtx.hostHeader
