--- conflicted
+++ resolved
@@ -122,15 +122,10 @@
         'headers': {}
     };
 
-<<<<<<< HEAD
-=======
-    requestOpts.headers = requestOpts.headers || {};
-
     if (restCtx.additionalHeaders) {
-        _.extend(requestOpts.headers, restCtx.additionalHeaders);
-    }
-
->>>>>>> c0a749d1
+        requestOpts.headers = _.extend(requestOpts.headers, restCtx.additionalHeaders);
+    }
+
     var referer = restCtx.host + '/';
     if (restCtx.hostHeader) {
         // Set the host header so the app server can determine the tenant.
