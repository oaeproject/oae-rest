{
  "name": "oae-rest",
  "main": "./lib/api.js",
  "description": "Open Academic Environment (OAE) REST client library",
<<<<<<< HEAD
  "version": "12.2.0-1",
=======
  "version": "12.2.1-1",
>>>>>>> c6d8642b
  "homepage": "http://www.oaeproject.org",
  "author": {
    "name": "The Apereo Foundation",
    "email": "oae-dev@collab.sakaiproject.org"
  },
  "repository": {
    "type": "git",
    "url": "git://github.com/oaeproject/oae-rest.git"
  },
  "bugs": {
    "url": "https://github.com/oaeproject/oae-rest/issues"
  },
  "licenses": [
    {
      "type": "ECLv2",
      "url": "http://opensource.org/licenses/ecl2.php"
    }
  ],
  "dependencies": {
    "request": "2.47.0",
    "underscore": "1.6.0"
  },
  "devDependencies": {
    "grunt": "latest",
    "grunt-release": "latest"
  },
  "engines": {
    "node": ">=0.10"
  }
}<|MERGE_RESOLUTION|>--- conflicted
+++ resolved
@@ -2,11 +2,7 @@
   "name": "oae-rest",
   "main": "./lib/api.js",
   "description": "Open Academic Environment (OAE) REST client library",
-<<<<<<< HEAD
-  "version": "12.2.0-1",
-=======
   "version": "12.2.1-1",
->>>>>>> c6d8642b
   "homepage": "http://www.oaeproject.org",
   "author": {
     "name": "The Apereo Foundation",
